--- conflicted
+++ resolved
@@ -1,87 +1,35 @@
-# scr/data/yfinance_client.py
-import yfinance as yf
-import pandas as pd
-
-<<<<<<< HEAD
-def fetch_prices(
-    ticker: str,
-    start: str,
-    end: str,
-    interval: str = "1d",
-    auto_adjust: bool = True,   # make the default explicit
-) -> pd.DataFrame:
-    """
-    Fetch historical stock prices from Yahoo Finance and return a clean OHLCV frame.
-    """
-    df = yf.download(
-        ticker,
-        start=start,
-        end=end,
-        interval=interval,
-        auto_adjust=auto_adjust,   # explicit (avoids future-default surprises)
-        progress=False,
-        group_by="column",
-    )
-
-    if df is None or df.empty:
-        raise ValueError(f"No data found for {ticker} between {start} and {end}.")
-
-    # If yfinance returns a MultiIndex (rare with group_by), flatten it
-    if isinstance(df.columns, pd.MultiIndex):
-        df.columns = [c[0].title() for c in df.columns]
-    else:
-        df.columns = [str(c).title() for c in df.columns]
-
-    df = df.reset_index()
-
-    # Normalize expected columns; keep Adj Close fallback if Close missing
-    if "Adj Close" in df.columns and "Close" not in df.columns:
-        df.rename(columns={"Adj Close": "Close"}, inplace=True)
-    if "date" in df.columns and "Date" not in df.columns:
-        df.rename(columns={"date": "Date"}, inplace=True)
-
-    expected_cols = ["Date", "Open", "High", "Low", "Close", "Volume"]
-    missing = [c for c in expected_cols if c not in df.columns]
-    if missing:
-        # If anything still missing, keep what we do have among expected
-        keep = [c for c in expected_cols if c in df.columns]
-        df = df[keep]
-    else:
-        df = df[expected_cols]
-
-    return df
-=======
-def fetch_prices(ticker: str, start, end, interval: str = "1d") -> pd.DataFrame | None:
-    try:
-        df = yf.download(
-            tickers=ticker,
-            start=start,
-            end=end,
-            interval=interval,
-            progress=False,
-            group_by="column",  # safer default
-            auto_adjust=False
-        )
-        if df is None or df.empty:
-            return None
-
-        # Handle possible MultiIndex columns (e.g., ('Close','MSFT'))
-        if isinstance(df.columns, pd.MultiIndex):
-            df.columns = df.columns.get_level_values(0)
-
-        # Standardize
-        df = df.reset_index()
-        df["Date"] = pd.to_datetime(df["Date"])
-        # ensure numeric cols are numeric
-        for c in ["Open", "High", "Low", "Close", "Adj Close", "Volume"]:
-            if c in df.columns:
-                df[c] = pd.to_numeric(df[c], errors="coerce")
-
-        # Keep only expected columns if present
-        keep = [c for c in ["Date","Open","High","Low","Close","Adj Close","Volume"] if c in df.columns]
-        return df[keep]
-    except Exception as e:
-        print(f"Error fetching {ticker}: {e}")
-        return None
-
->>>>>>> 24b0e3af
+import yfinance as yf
+import pandas as pd
+
+def fetch_prices(ticker: str, start, end, interval: str = "1d") -> pd.DataFrame | None:
+    try:
+        df = yf.download(
+            tickers=ticker,
+            start=start,
+            end=end,
+            interval=interval,
+            progress=False,
+            group_by="column",  # safer default
+            auto_adjust=False
+        )
+        if df is None or df.empty:
+            return None
+
+        # Handle possible MultiIndex columns (e.g., ('Close','MSFT'))
+        if isinstance(df.columns, pd.MultiIndex):
+            df.columns = df.columns.get_level_values(0)
+
+        # Standardize
+        df = df.reset_index()
+        df["Date"] = pd.to_datetime(df["Date"])
+        # ensure numeric cols are numeric
+        for c in ["Open", "High", "Low", "Close", "Adj Close", "Volume"]:
+            if c in df.columns:
+                df[c] = pd.to_numeric(df[c], errors="coerce")
+
+        # Keep only expected columns if present
+        keep = [c for c in ["Date","Open","High","Low","Close","Adj Close","Volume"] if c in df.columns]
+        return df[keep]
+    except Exception as e:
+        print(f"Error fetching {ticker}: {e}")
+        return None